--- conflicted
+++ resolved
@@ -77,15 +77,10 @@
 #[tauri::command]
 pub fn get_container_path(db: State<DbClient>, rid: ResourceId) -> Option<PathBuf> {
     let path = db.send(ContainerCommand::GetPath(rid).into());
-<<<<<<< HEAD
-    serde_json::from_value(path)
-        .expect("could not convert `GetContainerPath` result to `PathBuf`")
-=======
     let path: Option<PathBuf> = serde_json::from_value(path)
         .expect("could not convert `GetContainerPath` result to `PathBuf`");
 
     Some(path?)
->>>>>>> 3d1d5d7a
 }
 
 /// Adds [`Asset`](thot_::project::Asset)s to a [`Container`](thot_::project::Container).
