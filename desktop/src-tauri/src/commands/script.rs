<<<<<<< HEAD
//! Commands related to `Script`s.
use crate::error::Result;
use std::path::PathBuf;
use tauri::State;
use thot_core::project::Script;
use thot_core::types::ResourceId;
use thot_local_database::client::Client as DbClient;
use thot_local_database::command::ScriptCommand;
use thot_local_database::Result as DbResult;

// ***********************
// *** project scripts ***
// ***********************

#[tauri::command]
pub fn get_project_scripts(db: State<DbClient>, rid: ResourceId) -> Result<Vec<Script>> {
    let scripts = db.send(ScriptCommand::LoadProject(rid).into());
    let scripts: DbResult<Vec<Script>> = serde_json::from_value(scripts)
        .expect("could not convert `LoadProject` result to `Scripts`");

    Ok(scripts?)
}

// ******************
// *** add script ***
// ******************

#[tauri::command]
pub fn add_script(db: State<DbClient>, project: ResourceId, path: PathBuf) -> Result<Script> {
    let script = db.send(ScriptCommand::Add(project, path).into());
    let script: DbResult<Script> =
        serde_json::from_value(script).expect("could not convert `AddScript` result to `Script`");

    Ok(script?)
}

#[cfg(test)]
#[path = "./script_test.rs"]
mod script_test;
=======
//! Commands related to `Script`s.
use crate::error::Result;
use std::path::PathBuf;
use tauri::State;
use thot_core::project::Script as CoreScript;
use thot_core::types::ResourceId;
use thot_local_database::client::Client as DbClient;
use thot_local_database::command::ScriptCommand;
use thot_local_database::Result as DbResult;

// ***********************
// *** project scripts ***
// ***********************

#[tauri::command]
pub fn get_project_scripts(db: State<DbClient>, rid: ResourceId) -> Result<Vec<CoreScript>> {
    let scripts = db.send(ScriptCommand::LoadProject(rid).into());
    let scripts: DbResult<Vec<CoreScript>> = serde_json::from_value(scripts)
        .expect("could not convert `AddScript` result to `CoreScripts`");

    Ok(scripts?)
}

// ******************
// *** add script ***
// ******************

#[tauri::command]
pub fn add_script(db: State<DbClient>, project: ResourceId, path: PathBuf) -> Result<CoreScript> {
    let script = db.send(ScriptCommand::Add(project, path).into());
    let script: DbResult<CoreScript> = serde_json::from_value(script)
        .expect("could not convert `AddScript` result to `CoreScript`");

    Ok(script?)
}

// *********************
// *** remove script ***
// *********************

#[tauri::command]
pub fn remove_script(db: State<DbClient>, project: ResourceId, script: ResourceId) -> Result {
    let res = db.send(ScriptCommand::Remove(project, script).into());
    let res: DbResult =
        serde_json::from_value(res).expect("could not convert `RemoveScript` result to `Result`");

    res.expect("error removing `Script`");
    Ok(())
}

#[cfg(test)]
#[path = "./script_test.rs"]
mod script_test;
>>>>>>> 02f92a00
<|MERGE_RESOLUTION|>--- conflicted
+++ resolved
@@ -1,4 +1,3 @@
-<<<<<<< HEAD
 //! Commands related to `Script`s.
 use crate::error::Result;
 use std::path::PathBuf;
@@ -35,46 +34,6 @@
     Ok(script?)
 }
 
-#[cfg(test)]
-#[path = "./script_test.rs"]
-mod script_test;
-=======
-//! Commands related to `Script`s.
-use crate::error::Result;
-use std::path::PathBuf;
-use tauri::State;
-use thot_core::project::Script as CoreScript;
-use thot_core::types::ResourceId;
-use thot_local_database::client::Client as DbClient;
-use thot_local_database::command::ScriptCommand;
-use thot_local_database::Result as DbResult;
-
-// ***********************
-// *** project scripts ***
-// ***********************
-
-#[tauri::command]
-pub fn get_project_scripts(db: State<DbClient>, rid: ResourceId) -> Result<Vec<CoreScript>> {
-    let scripts = db.send(ScriptCommand::LoadProject(rid).into());
-    let scripts: DbResult<Vec<CoreScript>> = serde_json::from_value(scripts)
-        .expect("could not convert `AddScript` result to `CoreScripts`");
-
-    Ok(scripts?)
-}
-
-// ******************
-// *** add script ***
-// ******************
-
-#[tauri::command]
-pub fn add_script(db: State<DbClient>, project: ResourceId, path: PathBuf) -> Result<CoreScript> {
-    let script = db.send(ScriptCommand::Add(project, path).into());
-    let script: DbResult<CoreScript> = serde_json::from_value(script)
-        .expect("could not convert `AddScript` result to `CoreScript`");
-
-    Ok(script?)
-}
-
 // *********************
 // *** remove script ***
 // *********************
@@ -91,5 +50,4 @@
 
 #[cfg(test)]
 #[path = "./script_test.rs"]
-mod script_test;
->>>>>>> 02f92a00
+mod script_test;