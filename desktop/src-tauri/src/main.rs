#![cfg_attr(
    all(not(debug_assertions), target_os = "windows"),
    windows_subsystem = "windows"
)]
#![feature(path_file_prefix)]
mod commands;
mod common;
mod db;
mod error;
mod identifier;
mod settings;
mod setup;
mod state;
mod ui;

use commands::*;
use std::io;
use tauri::RunEvent;
use thot_local_database::client::Client as DbClient;
use tracing_subscriber::filter::LevelFilter;
use tracing_subscriber::fmt;
use tracing_subscriber::fmt::time::UtcTime;
use tracing_subscriber::fmt::Subscriber;
use tracing_subscriber::prelude::*;
use tracing_subscriber::{Layer, Registry};

use ui::{handle_menu_event, handle_system_tray_event, main_menu, system_tray};

const LOG_PREFIX: &str = "desktop.log";
const MAX_LOG_LEVEL: LevelFilter = LevelFilter::DEBUG;

// Learn more about Tauri commands at https://tauri.app/v1/guides/features/command

fn main() {
    // logging setup
    let config_dir = common::config_dir_path().expect("could not get config dir path");
    let file_logger = tracing_appender::rolling::daily(config_dir, LOG_PREFIX);
    let (file_logger, _log_guard) = tracing_appender::non_blocking(file_logger);
    let file_logger = fmt::layer()
        .with_writer(file_logger)
        .with_timer(UtcTime::rfc_3339())
        .json()
        // .pretty()
        .with_filter(MAX_LOG_LEVEL);

    let console_logger = fmt::layer()
        .with_writer(io::stdout)
        .with_timer(UtcTime::rfc_3339())
        .pretty()
        .with_filter(MAX_LOG_LEVEL);

    let subscriber = Registry::default().with(console_logger).with(file_logger);

    tracing::subscriber::set_global_default(subscriber).expect("could not create logger");

    // check for database, create if needed
    db::functions::verify_database();

    // create app
    let app = tauri::Builder::default()
        .system_tray(system_tray())
        .on_system_tray_event(|app, event| handle_system_tray_event(app, event))
        .menu(main_menu())
        .on_menu_event(handle_menu_event)
        .manage(state::AppState::new())
        .manage(DbClient::new())
        .invoke_handler(tauri::generate_handler![
            // authenticate
            authenticate_user,
            // common
            get_directory,
            open_file,
            // settings
            get_user_app_state,
            get_user_settings,
            load_user_app_state,
            load_user_settings,
            update_user_app_state,
            update_user_settings,
            // user
            create_user,
            set_active_user,
            get_active_user,
            unset_active_user,
            // project
            add_project,
            get_project_path,
            init_project,
            set_active_project,
            load_project,
            load_user_projects,
            get_project,
            // new_project, TODO Possibly remove.
            update_project,
            analyze,
            // graph
            init_project_graph,
            load_project_graph,
            // container
            add_assets,
            add_asset_windows,
            bulk_update_container_properties,
<<<<<<< HEAD
=======
            bulk_update_container_script_associations,
>>>>>>> f9a2c2c0
            get_container,
            get_container_path,
            new_child,
            update_container_properties,
            update_container_script_associations,
            duplicate_container_tree,
            remove_container_tree,
            // asset
            bulk_update_asset_properties,
            get_assets,
            update_asset_properties,
            remove_asset,
            // script
            get_project_scripts,
            add_script,
            remove_script,
        ])
        .setup(setup::setup)
        .build(tauri::generate_context!())
        .expect("could not build app");

    app.run(move |_app, event| match event {
        RunEvent::ExitRequested { api, .. } => {
            // TODO Appears that `database` process is killed automatically
            // when parent is killed. May have to manually kill if detached.
            // if let Some((_rx_database, proc_database)) = db_handler {
            //     proc_database
            //         .kill()
            //         .expect("could not kill `database` process");
            // }
        }
        _ => {}
    });
}<|MERGE_RESOLUTION|>--- conflicted
+++ resolved
@@ -100,10 +100,7 @@
             add_assets,
             add_asset_windows,
             bulk_update_container_properties,
-<<<<<<< HEAD
-=======
             bulk_update_container_script_associations,
->>>>>>> f9a2c2c0
             get_container,
             get_container_path,
             new_child,
