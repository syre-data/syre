//! Resources for [`Asset`](CoreAsset) functionality.
use super::types::{MetadataAction, ResourcePropertiesUpdate, TagsAction};
use serde::Serialize;
use thot_core::project::{Asset, AssetProperties};
use thot_core::types::ResourceId;

#[derive(Serialize)]
pub struct AssetArgs {
    pub asset: Asset,
}

/// Arguments to update a resorce's [`StandardProperties`].
#[derive(Clone, Serialize)]
pub struct UpdatePropertiesArgs {
    /// [`ResourceId`] of the resource to update.
    pub rid: ResourceId,

    /// Updated values.
    pub properties: AssetProperties, // TODO: Issue with serializing `HashMap` of `metadata`. perform manually.
                                     // See: https://github.com/tauri-apps/tauri/issues/6078
}

/// Arguments to update a resorce's [`StandardProperties`].
#[derive(Clone, Serialize)]
pub struct UpdatePropertiesStringArgs {
    /// [`ResourceId`] of the resource to update.
    pub rid: ResourceId,

    /// Updated values.
    pub properties: String, // TODO: Issue with serializing `HashMap` of `metadata`. perform manually.
                            // Unify with `UpdatePropertiesArgs` once resolved.
                            // See: https://github.com/tauri-apps/tauri/issues/6078
<<<<<<< HEAD
=======
}

/// Bulk update resources.
#[derive(Clone, Serialize)]
pub struct BulkUpdatePropertiesArgs {
    pub rids: Vec<ResourceId>,
    pub update: AssetPropertiesUpdate,
}

#[derive(Serialize, Clone, Default, Debug)]
pub struct AssetPropertiesUpdate {
    pub name: Option<Option<String>>,
    pub kind: Option<Option<String>>,
    pub description: Option<Option<String>>,
    pub tags: TagsAction,
    pub metadata: MetadataAction,
}

impl From<ResourcePropertiesUpdate> for AssetPropertiesUpdate {
    fn from(update: ResourcePropertiesUpdate) -> Self {
        Self {
            name: update.name.map(|name| Some(name)),
            kind: update.kind,
            description: update.description,
            tags: update.tags,
            metadata: update.metadata,
        }
    }
>>>>>>> 44897cf4
}<|MERGE_RESOLUTION|>--- conflicted
+++ resolved
@@ -30,8 +30,6 @@
     pub properties: String, // TODO: Issue with serializing `HashMap` of `metadata`. perform manually.
                             // Unify with `UpdatePropertiesArgs` once resolved.
                             // See: https://github.com/tauri-apps/tauri/issues/6078
-<<<<<<< HEAD
-=======
 }
 
 /// Bulk update resources.
@@ -60,5 +58,4 @@
             metadata: update.metadata,
         }
     }
->>>>>>> 44897cf4
 }