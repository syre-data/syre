--- conflicted
+++ resolved
@@ -1,9 +1,5 @@
 //! Resources for [`container commands`](thot_desktop_tauri::commands::container).
-<<<<<<< HEAD
-use super::types::{MetadataAction, TagsAction};
-=======
 use super::types::{MetadataAction, ResourcePropertiesUpdate, TagsAction};
->>>>>>> 44897cf4
 use serde::Serialize;
 use std::path::PathBuf;
 use thot_core::project::container::ScriptMap;
@@ -127,8 +123,6 @@
     pub metadata: MetadataAction,
 }
 
-<<<<<<< HEAD
-=======
 impl From<ResourcePropertiesUpdate> for ContainerPropertiesUpdate {
     fn from(update: ResourcePropertiesUpdate) -> Self {
         Self {
@@ -141,7 +135,6 @@
     }
 }
 
->>>>>>> 44897cf4
 /// Arguments for [`bulk_update_container_script_association`](thot_desktop_tauri::commands::container::bulk_update_container_script_association).
 #[derive(Serialize, Clone)]
 pub struct BulkUpdateScriptAssociationArgs {
