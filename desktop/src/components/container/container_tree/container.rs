//! UI for a `Container` preview within a [`ContainerTree`](super::ContainerTree).
//! Acts as a wrapper around a [`thot_ui::widgets::container::container_tree::Container`].
<<<<<<< HEAD
use crate::app::{AppStateAction, AppStateReducer};
=======
use std::path::PathBuf;

use crate::app::ProjectsStateReducer;
use crate::commands::common::UpdatePropertiesArgs;
use crate::commands::script;
use crate::common::invoke;
>>>>>>> b541ddf3
use crate::components::asset::CreateAssets;
use crate::components::canvas::{
    CanvasStateAction, CanvasStateReducer, ContainerTreeStateAction, ContainerTreeStateReducer,
};
use crate::components::details_bar::DetailsBarWidget;
use crate::hooks::use_container;
<<<<<<< HEAD
use thot_core::types::ResourceId;
=======
use thot_core::project::{Asset as CoreAsset, Project};
use thot_core::types::{ResourceId, ResourceMap};
>>>>>>> b541ddf3
use thot_ui::components::ShadowBox;
use thot_ui::types::Message;
use thot_ui::widgets::container::container_tree::{
    container::ContainerProps as ContainerUiProps, container::ContainerSettingsMenuEvent,
    Container as ContainerUi,
};
use yew::prelude::*;
use yew::props;

#[derive(Properties, PartialEq)]
pub struct ContainerProps {
    pub rid: ResourceId,

    /// Callback to run when the add child button is clicked.
    #[prop_or_default]
    pub onadd_child: Option<Callback<ResourceId>>,
}

#[function_component(Container)]
pub fn container(props: &ContainerProps) -> HtmlResult {
    // -------------
    // --- setup ---
    // -------------
<<<<<<< HEAD
    let app_state = use_context::<AppStateReducer>().expect("`AppStateReducer` context not found");
=======

    let projects_state =
        use_context::<ProjectsStateReducer>().expect("`ProjectsStateReducer` context not found");

>>>>>>> b541ddf3
    let canvas_state =
        use_context::<CanvasStateReducer>().expect("`CanvasStateReducer` context not found");

    let tree_state = use_context::<ContainerTreeStateReducer>()
        .expect("`ContainerTreeReducer` context not found");

    let show_create_asset = use_state(|| false);
    let container = use_container(props.rid.clone());
    let Some(container) = container.as_ref() else {
        panic!("`Container` not loaded");
    };

    let container_id = {
        let container = container.lock().expect("could not lock `Container`");
        container.rid.clone()
    };

    let selected = canvas_state.selected.contains(&container_id);
    let multiple_selected = canvas_state.selected.len() > 1;

    let script_names = projects_state
        .project_scripts
        .get(&canvas_state.project)
        .expect("project's state not found")
        .iter()
        .map(|(rid, script)| {
            let name = script.name.clone().unwrap_or(
                Into::<PathBuf>::into(script.path.clone())
                    .to_str()
                    .expect("could not convert path to string.")
                    .to_string(),
            );
            (rid.clone(), name)
        })
        .collect::<ResourceMap<String>>();

    // -------------------
    // --- interaction ---
    // -------------------

    let onclick = {
        let canvas_state = canvas_state.clone();
        let container_id = container_id.clone();
        let selected = selected.clone();
        let multiple_selected = multiple_selected.clone();

        Callback::from(move |e: MouseEvent| {
            e.stop_propagation();
            let container_id = container_id.clone();
            match selection_action(selected, multiple_selected, e) {
                SelectionAction::SelectOnly => {
                    canvas_state.dispatch(CanvasStateAction::ClearSelected);
                    canvas_state.dispatch(CanvasStateAction::SelectContainer(container_id));
                }

                SelectionAction::Select => {
                    canvas_state.dispatch(CanvasStateAction::SelectContainer(container_id));
                }

                SelectionAction::Unselect => {
                    canvas_state.dispatch(CanvasStateAction::Unselect(container_id));
                }
            }
        })
    };

    // ----------------------------
    // --- settings menu events ---
    // ----------------------------

    let on_settings_event = {
        let show_create_asset = show_create_asset.clone();

        Callback::from(move |event: ContainerSettingsMenuEvent| match event {
            ContainerSettingsMenuEvent::AddAsset => show_create_asset.set(true),
            ContainerSettingsMenuEvent::Analyze => {}
        })
    };

    let close_create_asset = {
        let show_create_asset = show_create_asset.clone();

        Callback::from(move |_: MouseEvent| {
            show_create_asset.set(false);
        })
    };

    // --------------
    // --- assets ---
    // --------------

    let onclick_asset = {
        // let app_state = app_state.clone();
        let canvas_state = canvas_state.clone();
        let tree_state = tree_state.clone();
        let selected = selected.clone();
        let multiple_selected = multiple_selected.clone();

        Callback::from(move |(asset, e): (ResourceId, MouseEvent)| {
            let container = tree_state
                .asset_map
                .get(&asset)
                .expect("`Asset`'s `Container` not found");

            let container = tree_state
                .containers
                .get(container)
                .expect("`Container` not found")
                .as_ref()
                .expect("`Container` not set")
                .lock()
                .expect("could not lock `Container`");

            let asset = container.assets.get(&asset).expect("`Asset` not found");
            let rid = asset.rid.clone();
            match selection_action(selected, multiple_selected, e) {
                SelectionAction::SelectOnly => {
                    canvas_state.dispatch(CanvasStateAction::ClearSelected);
                    canvas_state.dispatch(CanvasStateAction::SelectAsset(rid));
                }

                SelectionAction::Select => {
                    canvas_state.dispatch(CanvasStateAction::SelectAsset(rid));
                }

                SelectionAction::Unselect => {
                    canvas_state.dispatch(CanvasStateAction::Unselect(rid));
                }
            }
        })
    };

    let onadd_assets = {
        let show_create_asset = show_create_asset.clone();

        Callback::from(move |_: ()| {
            show_create_asset.set(false);
        })
    };

    // ---------------
    // --- scripts ---
    // ---------------

    let onclick_edit_scripts = {
        let app_state = app_state.clone();
        let canvas_state = canvas_state.clone();

        Callback::from(move |container: ResourceId| {
            let onsave = {
                let app_state = app_state.clone();
                let canvas_state = canvas_state.clone();

                Callback::from(move |_: ()| {
                    canvas_state.dispatch(CanvasStateAction::ClearDetailsBar);
                    app_state.dispatch(AppStateAction::AddMessage(Message::success(
                        "Resource saved".to_string(),
                    )));
                })
            };

            canvas_state.dispatch(CanvasStateAction::SetDetailsBarWidget(
                DetailsBarWidget::ScriptsAssociationsEditor(container.clone(), Some(onsave)),
            ));
        })
    };

    // ----------------------
    // --- on drop events ---
    // ----------------------

    let ondragenter = {
        let tree_state = tree_state.clone();
        let container_id = container_id.clone();

        Callback::from(move |_: web_sys::DragEvent| {
            tree_state.dispatch(ContainerTreeStateAction::SetDragOverContainer(
                container_id.clone(),
            ));
        })
    };

    let ondragleave = {
        let tree_state = tree_state.clone();

        Callback::from(move |_: web_sys::DragEvent| {
            tree_state.dispatch(ContainerTreeStateAction::ClearDragOverContainer);
        })
    };

    // ----------
    // --- ui ---
    // ----------

    // props
    let mut class = Classes::new();
    if selected {
        class.push("selected");
    }

    let container_val = container.lock().expect("could not lock container").clone();
    let c_props = {
        let c = container_val.clone();

        props! {
            ContainerUiProps {
                class,
                rid: c.rid,
                properties: c.properties,
                assets: c.assets,
                active_assets: canvas_state.selected.clone(),
                scripts: c.scripts,
                script_names,
                preview: tree_state.preview.clone(),
                onclick,
                onclick_asset,
                onadd_child: props.onadd_child.clone(),
                on_settings_event,
                ondragenter,
                ondragleave,
                onclick_edit_scripts,
            }
        }
    };

    let container_name = match container_val.properties.name.clone() {
        None => "(no name)".to_string(),
        Some(name) => name,
    };

    Ok(html! {
        <>
        <ContainerUi ..c_props />
        if *show_create_asset {
            <ShadowBox
                title={format!("Add Asset to {container_name}")}
                onclose={close_create_asset}>

                <CreateAssets
                    container={container_val.rid.clone()}
                    onsuccess={onadd_assets} />
            </ShadowBox>
        }
        </>
    })
}

// ***************
// *** helpers ***
// ***************

enum SelectionAction {
    SelectOnly,
    Select,
    Unselect,
}

/// Determines the selection action from the current action and state.
///
/// # Arguments
/// 1. If the clicked resource is currently selected.
/// 2. If at least one other resource is currently selected.
/// 3. The [`MouseEvent`].
fn selection_action(selected: bool, multiple: bool, e: MouseEvent) -> SelectionAction {
    if e.ctrl_key() {
        if selected {
            return SelectionAction::Unselect;
        } else {
            return SelectionAction::Select;
        }
    }

    if selected {
        if multiple {
            return SelectionAction::SelectOnly;
        }

        return SelectionAction::Unselect;
    }

    SelectionAction::SelectOnly
}

#[cfg(test)]
#[path = "./container_test.rs"]
mod container_test;<|MERGE_RESOLUTION|>--- conflicted
+++ resolved
@@ -1,27 +1,15 @@
 //! UI for a `Container` preview within a [`ContainerTree`](super::ContainerTree).
 //! Acts as a wrapper around a [`thot_ui::widgets::container::container_tree::Container`].
-<<<<<<< HEAD
-use crate::app::{AppStateAction, AppStateReducer};
-=======
-use std::path::PathBuf;
-
-use crate::app::ProjectsStateReducer;
-use crate::commands::common::UpdatePropertiesArgs;
-use crate::commands::script;
-use crate::common::invoke;
->>>>>>> b541ddf3
+use crate::app::{AppStateAction, AppStateReducer, ProjectsStateReducer};
 use crate::components::asset::CreateAssets;
 use crate::components::canvas::{
     CanvasStateAction, CanvasStateReducer, ContainerTreeStateAction, ContainerTreeStateReducer,
 };
 use crate::components::details_bar::DetailsBarWidget;
+use crate::constants::SCRIPT_DISPLAY_NAME_MAX_LENGTH;
 use crate::hooks::use_container;
-<<<<<<< HEAD
-use thot_core::types::ResourceId;
-=======
-use thot_core::project::{Asset as CoreAsset, Project};
+use std::path::PathBuf;
 use thot_core::types::{ResourceId, ResourceMap};
->>>>>>> b541ddf3
 use thot_ui::components::ShadowBox;
 use thot_ui::types::Message;
 use thot_ui::widgets::container::container_tree::{
@@ -45,14 +33,11 @@
     // -------------
     // --- setup ---
     // -------------
-<<<<<<< HEAD
     let app_state = use_context::<AppStateReducer>().expect("`AppStateReducer` context not found");
-=======
 
     let projects_state =
         use_context::<ProjectsStateReducer>().expect("`ProjectsStateReducer` context not found");
 
->>>>>>> b541ddf3
     let canvas_state =
         use_context::<CanvasStateReducer>().expect("`CanvasStateReducer` context not found");
 
@@ -79,12 +64,19 @@
         .expect("project's state not found")
         .iter()
         .map(|(rid, script)| {
-            let name = script.name.clone().unwrap_or(
+            let mut name = script.name.clone().unwrap_or(
                 Into::<PathBuf>::into(script.path.clone())
+                    .file_name()
+                    .expect("could not get `Script`'s file name")
                     .to_str()
-                    .expect("could not convert path to string.")
+                    .expect("could not convert file name to str")
                     .to_string(),
             );
+
+            if name.len() > SCRIPT_DISPLAY_NAME_MAX_LENGTH {
+                name.replace_range(0..(SCRIPT_DISPLAY_NAME_MAX_LENGTH + 3), "...");
+            };
+
             (rid.clone(), name)
         })
         .collect::<ResourceMap<String>>();
