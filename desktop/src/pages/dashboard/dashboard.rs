<<<<<<< HEAD
//! Home dashboard.
use crate::app::{
    AppStateAction, AppStateReducer, AppWidget, ProjectsStateAction, ProjectsStateReducer,
};
use crate::hooks::{use_user, use_user_projects};
use crate::navigation::MainNavigation;
use crate::routes::Route;
use std::str::FromStr;
use thot_core::types::ResourceId;
use thot_ui::widgets::project::ProjectDeck;
use yew::prelude::*;
use yew::virtual_dom::Key;
use yew_router::prelude::*;

/// Dashboard for user's [`Project`](CoreProject)s.
#[function_component(Dashboard)]
pub fn dashboard() -> HtmlResult {
    let app_state = use_context::<AppStateReducer>().expect("`AppStateReducer` context not found");
    let navigator = use_navigator().expect("navigator not found");

    let projects_state =
        use_context::<ProjectsStateReducer>().expect("`ProjectsStateReducer` context not found");

    let user = use_user();
    let Some(user) = user.as_ref() else {
        navigator.push(&Route::SignIn);
        return Ok(html! {{ "Redirecting to login" }});
    };

    let projects = use_user_projects(&user.rid);

    let create_project = {
        let app_state = app_state.clone();

        Callback::from(move |_: MouseEvent| {
            app_state.dispatch(AppStateAction::SetActiveWidget(Some(
                AppWidget::CreateProject,
            )))
        })
    };

    let navigator = use_navigator().expect("navigator not found");
    let onclick_card = {
        let navigator = navigator.clone();

        // Opens the project and navigates to the workspace if needed.
        Callback::from(move |rid: Key| {
            let rid = ResourceId::from_str(&rid.to_string()).expect("invalid `ResourceId`");

            projects_state.dispatch(ProjectsStateAction::AddOpenProject(rid.clone()));
            projects_state.dispatch(ProjectsStateAction::SetActiveProject(rid.clone()));
            navigator.push(&Route::Workspace);
        })
    };

    Ok(html! {
        <>
            <MainNavigation />
            <div id={"dashboard"}>
                if projects.len() == 0 {
                    <div class={classes!("align-center")}>
                        <h2>{ "Get started" }</h2>
                        <div>
                            <button onclick={create_project.clone()}>{ "Create your first project" }</button>
                        </div>
                    </div>
                } else {
                    <div>
                        <div id={"dashboard-header"}>
                            <h1 class={classes!("title", "inline-block")}>
                                { "Dashboard" }
                            </h1>
                            <div id={"new-project"} class={classes!("inline-block")}>
                                <button
                                    class={classes!("btn-primary")}
                                    onclick={create_project.clone()}>

                                    { "New project" }
                                </button>
                            </div>
                        </div>
                        <ProjectDeck items={(*projects).clone()} {onclick_card} />
                    </div>
                }
            </div>
        </>
    })
}

#[cfg(test)]
#[path = "./dashboard_test.rs"]
mod dashboard_test;
=======
//! Home dashboard.
use crate::app::{
    AppStateAction, AppStateReducer, AppWidget, ProjectsStateAction, ProjectsStateReducer,
};
use crate::hooks::{use_user, use_user_projects};
use crate::navigation::MainNavigation;
use crate::routes::Route;
use std::str::FromStr;
use thot_core::types::ResourceId;
use thot_ui::widgets::project::ProjectDeck;
use yew::prelude::*;
use yew::virtual_dom::Key;
use yew_router::prelude::*;

/// Dashboard for user's [`Project`](CoreProject)s.
#[function_component(Dashboard)]
pub fn dashboard() -> HtmlResult {
    let app_state = use_context::<AppStateReducer>().expect("`AppStateReducer` context not found");

    let projects_state =
        use_context::<ProjectsStateReducer>().expect("`ProjectsStateReducer` context not found");

    let user = use_user();
    let Some(user) = user.as_ref() else {
        panic!("user not set"); // @todo: Redirect to login.
    };

    let projects = use_user_projects(&user.rid);

    let create_project = {
        let app_state = app_state.clone();

        Callback::from(move |_: MouseEvent| {
            app_state.dispatch(AppStateAction::SetActiveWidget(Some(
                AppWidget::CreateProject,
            )))
        })
    };

    let navigator = use_navigator().expect("navigator not found");
    let onclick_card = {
        let navigator = navigator.clone();

        // Opens the project and navigates to the workspace if needed.
        Callback::from(move |rid: Key| {
            let rid = ResourceId::from_str(&rid.to_string()).expect("invalid `ResourceId`");

            projects_state.dispatch(ProjectsStateAction::AddOpenProject(rid.clone()));
            projects_state.dispatch(ProjectsStateAction::SetActiveProject(rid.clone()));
            navigator.push(&Route::Workspace);
        })
    };

    Ok(html! {
        <>
            <MainNavigation />
            <div id={"dashboard"}>
                if projects.len() == 0 {
                    <div class={classes!("align-center")}>
                        <h2>{ "Get started" }</h2>
                        <div>
                            <button onclick={create_project.clone()}>{ "Create your first project" }</button>
                        </div>
                    </div>
                } else {
                    <div id={"dashboard-container"}>
                        <div id={"dashboard-header"}>
                            <h1 class={classes!("title", "inline-block")}>
                                { "Dashboard" }
                            </h1>
                            <div class={classes!("new-project")}>
                                <button
                                    class={classes!("btn-primary")}
                                    onclick={create_project.clone()}>

                                    { "New project" }
                                </button>
                            </div>
                        </div>
                        <ProjectDeck items={(*projects).clone()} {onclick_card} />
                    </div>
                }
            </div>
        </>
    })
}

#[cfg(test)]
#[path = "./dashboard_test.rs"]
mod dashboard_test;
>>>>>>> 02f92a00
<|MERGE_RESOLUTION|>--- conflicted
+++ resolved
@@ -1,4 +1,3 @@
-<<<<<<< HEAD
 //! Home dashboard.
 use crate::app::{
     AppStateAction, AppStateReducer, AppWidget, ProjectsStateAction, ProjectsStateReducer,
@@ -66,97 +65,6 @@
                         </div>
                     </div>
                 } else {
-                    <div>
-                        <div id={"dashboard-header"}>
-                            <h1 class={classes!("title", "inline-block")}>
-                                { "Dashboard" }
-                            </h1>
-                            <div id={"new-project"} class={classes!("inline-block")}>
-                                <button
-                                    class={classes!("btn-primary")}
-                                    onclick={create_project.clone()}>
-
-                                    { "New project" }
-                                </button>
-                            </div>
-                        </div>
-                        <ProjectDeck items={(*projects).clone()} {onclick_card} />
-                    </div>
-                }
-            </div>
-        </>
-    })
-}
-
-#[cfg(test)]
-#[path = "./dashboard_test.rs"]
-mod dashboard_test;
-=======
-//! Home dashboard.
-use crate::app::{
-    AppStateAction, AppStateReducer, AppWidget, ProjectsStateAction, ProjectsStateReducer,
-};
-use crate::hooks::{use_user, use_user_projects};
-use crate::navigation::MainNavigation;
-use crate::routes::Route;
-use std::str::FromStr;
-use thot_core::types::ResourceId;
-use thot_ui::widgets::project::ProjectDeck;
-use yew::prelude::*;
-use yew::virtual_dom::Key;
-use yew_router::prelude::*;
-
-/// Dashboard for user's [`Project`](CoreProject)s.
-#[function_component(Dashboard)]
-pub fn dashboard() -> HtmlResult {
-    let app_state = use_context::<AppStateReducer>().expect("`AppStateReducer` context not found");
-
-    let projects_state =
-        use_context::<ProjectsStateReducer>().expect("`ProjectsStateReducer` context not found");
-
-    let user = use_user();
-    let Some(user) = user.as_ref() else {
-        panic!("user not set"); // @todo: Redirect to login.
-    };
-
-    let projects = use_user_projects(&user.rid);
-
-    let create_project = {
-        let app_state = app_state.clone();
-
-        Callback::from(move |_: MouseEvent| {
-            app_state.dispatch(AppStateAction::SetActiveWidget(Some(
-                AppWidget::CreateProject,
-            )))
-        })
-    };
-
-    let navigator = use_navigator().expect("navigator not found");
-    let onclick_card = {
-        let navigator = navigator.clone();
-
-        // Opens the project and navigates to the workspace if needed.
-        Callback::from(move |rid: Key| {
-            let rid = ResourceId::from_str(&rid.to_string()).expect("invalid `ResourceId`");
-
-            projects_state.dispatch(ProjectsStateAction::AddOpenProject(rid.clone()));
-            projects_state.dispatch(ProjectsStateAction::SetActiveProject(rid.clone()));
-            navigator.push(&Route::Workspace);
-        })
-    };
-
-    Ok(html! {
-        <>
-            <MainNavigation />
-            <div id={"dashboard"}>
-                if projects.len() == 0 {
-                    <div class={classes!("align-center")}>
-                        <h2>{ "Get started" }</h2>
-                        <div>
-                            <button onclick={create_project.clone()}>{ "Create your first project" }</button>
-                        </div>
-                    </div>
-                } else {
                     <div id={"dashboard-container"}>
                         <div id={"dashboard-header"}>
                             <h1 class={classes!("title", "inline-block")}>
@@ -181,5 +89,4 @@
 
 #[cfg(test)]
 #[path = "./dashboard_test.rs"]
-mod dashboard_test;
->>>>>>> 02f92a00
+mod dashboard_test;