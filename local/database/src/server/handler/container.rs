//! Implementation of `Container` related functionality.
use super::super::Database;
use crate::command::container::AddAssetInfo;
use crate::command::container::{
    AddAssetsArgs, BulkUpdateScriptAssociationsArgs, ScriptAssociationBulkUpdate,
    UpdatePropertiesArgs, UpdateScriptAssociationsArgs,
};
use crate::command::types::{BulkUpdatePropertiesArgs, StandardPropertiesUpdate};
use crate::command::ContainerCommand;
use crate::Result;
use serde_json::Value as JsValue;
use std::collections::HashSet;
use std::path::PathBuf;
use thot_core::db::StandardSearchFilter;
use thot_core::error::{Error as CoreError, ResourceError};
use thot_core::project::container::ScriptMap;
use thot_core::project::{Container as CoreContainer, RunParameters, StandardProperties};
use thot_core::types::ResourceId;
use thot_local::project::asset::AssetBuilder;
use thot_local::project::resources::Container;

impl Database {
    #[tracing::instrument(skip(self))]
    pub fn handle_command_container(&mut self, cmd: ContainerCommand) -> JsValue {
        match cmd {
            ContainerCommand::Get(rid) => {
                let container: Option<CoreContainer> = {
                    if let Some(container) = self.store.get_container(&rid) {
                        Some((*container).clone().into())
                    } else {
                        None
                    }
                };

                serde_json::to_value(container).expect("could not convert `Container` to JSON")
            }

            ContainerCommand::GetWithMetadata(rid) => {
                let container = self.store.get_container_with_metadata(&rid);
                serde_json::to_value(container).expect("could not convert `Container` to JSON")
            }

            ContainerCommand::ByPath(path) => {
                let Some(rid) = self.store.get_path_container(&path) else {
                    let value: Option<CoreContainer> = None;
                    return serde_json::to_value(value).expect("could not convert `None` to JSON");
                };

                let container: Option<CoreContainer> = {
                    if let Some(container) = self.store.get_container(&rid) {
                        Some((*container).clone().into())
                    } else {
                        None
                    }
                };

                serde_json::to_value(container).expect("could not convert `Container` to JSON")
            }

            ContainerCommand::Find(root, filter) => {
                let containers = self.find_containers(&root, filter);
                serde_json::to_value(containers).expect("could not convert `Container`s to JSON")
            }

            ContainerCommand::FindWithMetadata(root, filter) => {
                let containers = self.find_containers_with_metadata(&root, filter);
                serde_json::to_value(containers).expect("could not convert `Container`s to JSON")
            }

            ContainerCommand::UpdateProperties(UpdatePropertiesArgs { rid, properties }) => {
                let res = self.update_container_properties(rid, properties);
                serde_json::to_value(res).expect("could not convert result to JSON")
            }

            ContainerCommand::UpdateScriptAssociations(UpdateScriptAssociationsArgs {
                rid,
                associations,
            }) => {
                let res = self.update_container_script_associations(rid, associations);
                serde_json::to_value(res).expect("could not convert result to JSON")
            }

            ContainerCommand::AddAssets(AddAssetsArgs { container, assets }) => {
                let asset_rids = self.container_add_assets(&container, assets);
                serde_json::to_value(asset_rids)
                    .expect("could not convert `Asset` `ResourceId`s to JSON")
            }

            // @todo: Handle errors.
            ContainerCommand::GetPath(rid) => {
                let path = self.get_container_path(&rid);
                serde_json::to_value(path).expect("could not convert path to JsValue")
            }

            ContainerCommand::Parent(rid) => {
                let parent: Result<Option<CoreContainer>> =
                    self.get_container_parent(&rid).map(|opt| match opt {
                        Some(container) => Some((*container).clone()),
                        None => None,
                    });

                serde_json::to_value(parent).expect("could not convert `Container` to JsValue")
            }

<<<<<<< HEAD
            ContainerCommand::BulkUpdateProperties(BulkUpdatePropertiesArgs {
                containers,
                update,
            }) => {
                let res = self.bulk_update_container_properties(&containers, &update);
=======
            ContainerCommand::BulkUpdateProperties(BulkUpdatePropertiesArgs { rids, update }) => {
                let res = self.bulk_update_container_properties(&rids, &update);
                serde_json::to_value(res).unwrap()
            }

            ContainerCommand::BulkUpdateScriptAssociations(BulkUpdateScriptAssociationsArgs {
                containers,
                update,
            }) => {
                let res = self.bulk_update_container_script_associations(&containers, &update);
>>>>>>> f9a2c2c0
                serde_json::to_value(res).unwrap()
            }
        }
    }

    /// # Arguments
    /// 1. Root `Container`.
    /// 2. Search filter.
    fn find_containers(
        &self,
        root: &ResourceId,
        filter: StandardSearchFilter,
    ) -> HashSet<CoreContainer> {
        self.store
            .find_containers(&root, filter)
            .into_iter()
            .map(|container| (*container).clone())
            .collect()
    }

    /// # Arguments
    /// 1. Root `Container`.
    /// 2. Search filter.
    fn find_containers_with_metadata(
        &self,
        root: &ResourceId,
        filter: StandardSearchFilter,
    ) -> HashSet<CoreContainer> {
        self.store.find_containers_with_metadata(&root, filter)
    }

    fn update_container_properties(
        &mut self,
        rid: ResourceId,
        properties: StandardProperties,
    ) -> Result {
        let Some(container) = self.store.get_container_mut(&rid) else {
            return Err(CoreError::ResourceError(ResourceError::DoesNotExist("`Container` does not exist")).into());
        };

        container.properties = properties;
        container.save()?;
        Ok(())
    }

    fn update_container_script_associations(
        &mut self,
        rid: ResourceId,
        associations: ScriptMap,
    ) -> Result {
        let Some(container) = self.store.get_container_mut(&rid) else {
            return Err(CoreError::ResourceError(ResourceError::DoesNotExist("`Script` does not exist")).into());
        };

        container.scripts = associations;
        container.save()?;
        Ok(())
    }

    fn container_add_assets(
        &mut self,
        container: &ResourceId,
        assets: Vec<AddAssetInfo>,
    ) -> Result<HashSet<ResourceId>> {
        let Some(container) = self.store.get_container_mut(&container) else {
            return Err(CoreError::ResourceError(ResourceError::DoesNotExist("`Script` does not exist")).into());
        };

        // @todo: Ensure file is not an Asset with the Container already.
        let mut asset_ids = HashSet::with_capacity(assets.len());
        for AddAssetInfo {
            path,
            action,
            bucket,
        } in assets
        {
            // create asset
            let mut asset = AssetBuilder::new(path);
            asset.set_container(container.base_path().into());
            if let Some(bucket) = bucket {
                asset.set_bucket(bucket);
            }

            let asset = asset.create(action)?;
            asset_ids.insert(asset.rid.clone());
            container.insert_asset(asset);
        }

        container.save()?;
        let cid = container.rid.clone();
        drop(container); // free mutable borrow of store

        for aid in asset_ids.iter() {
            self.store.insert_asset(aid.clone(), cid.clone());
        }

        Ok(asset_ids)
    }

    fn get_container_path(&self, container: &ResourceId) -> Option<PathBuf> {
        let Some(container) = self.store.get_container(&container) else {
            return None;
        };

        Some(container.base_path().into())
    }

    fn get_container_parent(&self, rid: &ResourceId) -> Result<Option<&Container>> {
        let Some(graph) = self.store.get_container_graph(rid) else {
            return Err(CoreError::ResourceError(ResourceError::DoesNotExist("`Container` does not exist")).into());
        };

        let parent = graph.parent(rid)?;
        let Some(parent) = parent else {
           return Ok(None);
        };

        let parent = graph.get(parent).expect("could not get parent `Container`");
        Ok(Some(parent))
    }

    /// Bulk update `Container` properties.
    #[tracing::instrument(skip(self))]
    fn bulk_update_container_properties(
        &mut self,
        containers: &Vec<ResourceId>,
        update: &StandardPropertiesUpdate,
    ) -> Result {
        for container in containers {
            self.update_container_properties_from_update(container, update)?;
        }

        Ok(())
    }

    /// Update a `Container`'s properties.
    #[tracing::instrument(skip(self))]
    fn update_container_properties_from_update(
        &mut self,
        rid: &ResourceId,
        update: &StandardPropertiesUpdate,
    ) -> Result {
<<<<<<< HEAD
        let container = self
            .store
            .get_container_mut(&rid)
            .expect("could not find `Container`");
=======
        let Some(container) = self.store.get_container_mut(&rid) else {
            return Err(CoreError::ResourceError(ResourceError::DoesNotExist("`Container` does not exist")).into());
        };
>>>>>>> f9a2c2c0

        // basic properties
        if let Some(name) = update.name.as_ref() {
            container.properties.name = name.clone();
        }

        if let Some(kind) = update.kind.as_ref() {
            container.properties.kind = kind.clone();
        }

        if let Some(description) = update.description.as_ref() {
            container.properties.description = description.clone();
        }

        // tags
        container
            .properties
            .tags
<<<<<<< HEAD
            .append(&mut update.tags.add.clone());
=======
            .append(&mut update.tags.insert.clone());
>>>>>>> f9a2c2c0

        container.properties.tags.sort();
        container.properties.tags.dedup();
        container
            .properties
            .tags
            .retain(|tag| !update.tags.remove.contains(tag));

<<<<<<< HEAD
=======
        // metadata
        container
            .properties
            .metadata
            .extend(update.metadata.insert.clone());

        for key in update.metadata.remove.iter() {
            container.properties.metadata.remove(key);
        }

        container.save()?;
        Ok(())
    }

    fn bulk_update_container_script_associations(
        &mut self,
        containers: &Vec<ResourceId>,
        update: &ScriptAssociationBulkUpdate,
    ) -> Result {
        for rid in containers {
            self.update_container_script_associations_from_update(rid, update)?;
        }

        Ok(())
    }

    fn update_container_script_associations_from_update(
        &mut self,
        rid: &ResourceId,
        update: &ScriptAssociationBulkUpdate,
    ) -> Result {
        let Some(container) = self.store.get_container_mut(&rid) else {
            return Err(CoreError::ResourceError(ResourceError::DoesNotExist("`Container` does not exist")).into());
        };

        for assoc in update.insert.iter() {
            container.scripts.insert(
                assoc.script.clone(),
                RunParameters {
                    priority: assoc.priority.clone(),
                    autorun: assoc.autorun.clone(),
                },
            );
        }

        for script in update.remove.iter() {
            container.scripts.remove(script);
        }

>>>>>>> f9a2c2c0
        container.save()?;
        Ok(())
    }
}

#[cfg(test)]
#[path = "./container_test.rs"]
mod container_test;<|MERGE_RESOLUTION|>--- conflicted
+++ resolved
@@ -102,13 +102,6 @@
                 serde_json::to_value(parent).expect("could not convert `Container` to JsValue")
             }
 
-<<<<<<< HEAD
-            ContainerCommand::BulkUpdateProperties(BulkUpdatePropertiesArgs {
-                containers,
-                update,
-            }) => {
-                let res = self.bulk_update_container_properties(&containers, &update);
-=======
             ContainerCommand::BulkUpdateProperties(BulkUpdatePropertiesArgs { rids, update }) => {
                 let res = self.bulk_update_container_properties(&rids, &update);
                 serde_json::to_value(res).unwrap()
@@ -119,7 +112,6 @@
                 update,
             }) => {
                 let res = self.bulk_update_container_script_associations(&containers, &update);
->>>>>>> f9a2c2c0
                 serde_json::to_value(res).unwrap()
             }
         }
@@ -262,16 +254,9 @@
         rid: &ResourceId,
         update: &StandardPropertiesUpdate,
     ) -> Result {
-<<<<<<< HEAD
-        let container = self
-            .store
-            .get_container_mut(&rid)
-            .expect("could not find `Container`");
-=======
         let Some(container) = self.store.get_container_mut(&rid) else {
             return Err(CoreError::ResourceError(ResourceError::DoesNotExist("`Container` does not exist")).into());
         };
->>>>>>> f9a2c2c0
 
         // basic properties
         if let Some(name) = update.name.as_ref() {
@@ -290,11 +275,7 @@
         container
             .properties
             .tags
-<<<<<<< HEAD
-            .append(&mut update.tags.add.clone());
-=======
             .append(&mut update.tags.insert.clone());
->>>>>>> f9a2c2c0
 
         container.properties.tags.sort();
         container.properties.tags.dedup();
@@ -303,8 +284,6 @@
             .tags
             .retain(|tag| !update.tags.remove.contains(tag));
 
-<<<<<<< HEAD
-=======
         // metadata
         container
             .properties
@@ -354,7 +333,6 @@
             container.scripts.remove(script);
         }
 
->>>>>>> f9a2c2c0
         container.save()?;
         Ok(())
     }
