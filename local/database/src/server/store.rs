<<<<<<< HEAD
//! Database for storing resources.
use crate::error::Result;
use has_id::HasId;
use settings_manager::LocalSettings;
use std::collections::{HashMap, HashSet};
use std::path::{Path, PathBuf};
use thot_core::db::{SearchFilter, StandardSearchFilter as StdFilter};
use thot_core::error::{Error as CoreError, ResourceError};
use thot_core::graph::ResourceTree as CoreResourceTree;
use thot_core::project::{
    Asset as CoreAsset, Container as CoreContainer, Metadata, Script as CoreScript,
};
use thot_core::types::{ResourceId, ResourceMap};
use thot_local::graph::ResourceTree;
use thot_local::project::resources::{
    Container as LocalContainer, Project as LocalProject, Scripts as ProjectScripts,
};

// *************
// *** Types ***
// *************

pub type ContainerTree = ResourceTree<LocalContainer>;

pub type IdMap = HashMap<ResourceId, ResourceId>;

/// Map of [`PathBuf`] to the corresponding [`ResourceId`].
pub type PathMap = HashMap<PathBuf, ResourceId>;

/// Map of [`ResourceId`] to [`Project`](LocalProject).
pub type ProjectMap = ResourceMap<LocalProject>;

/// Map from [`Project`](LocalProject)s to their [`Script`](CoreScript)s.
pub type ProjectScriptsMap = HashMap<ResourceId, ProjectScripts>;

/// Map from a `Project`'s id to its [`ContainerTree`]
pub type ProjectGraphMap = HashMap<ResourceId, ContainerTree>;

// *****************
// *** Datastore ***
// *****************

/// A store for [`Container`](LocalContainer)s.
/// Assets can be referenced as well.
///
/// # Notes
/// + Because local Thot resources can only be controlled by a single process
/// a `Datastore` operates as a single repository for all processes requiring access
/// to these resources.
/// This means that the `Datastore` should control all resources it stores.
pub struct Datastore {
    /// [`Project`](LocalProject) store.
    projects: ProjectMap,

    /// Map from a [`Project`](LocalProject)'s path to its [`ResourceId`].
    project_paths: PathMap,

    /// Map from [`Project`] to its graph.
    graphs: ProjectGraphMap,

    /// Map from a [`Container`](LocalContainer)'s path to its [`ResourceId`].
    container_paths: PathMap,

    /// Map from a `Container`'s id to its `Project`.
    container_projects: IdMap,

    /// Map from an [`Asset`]'s [`ResourceId`] to its [`Container`]'s.
    assets: IdMap,

    /// Map from a [`Script`](CoreScript)'s [`ResourceId`] to its `Project`.
    script_projects: IdMap,

    /// Holds a `Project`'s `Scripts`.
    scripts: ProjectScriptsMap,
}

impl Datastore {
    pub fn new() -> Self {
        Datastore {
            projects: ProjectMap::new(),
            project_paths: PathMap::new(),
            graphs: ProjectGraphMap::new(),
            container_paths: PathMap::new(),
            container_projects: IdMap::new(),
            assets: IdMap::new(),
            script_projects: IdMap::new(),
            scripts: ProjectScriptsMap::new(),
        }
    }

    // ***************
    // *** project ***
    // ***************

    // @todo: Ensure the `Project` controls the settings file.
    /// Inserts a [`Project`](LocalProject) into the database.
    ///
    /// # Returns
    /// Reference to the inserted `Project`(LocalProject).
    ///
    /// # Panics
    /// + If `project.path()` returns an error.
    pub fn insert_project(&mut self, project: LocalProject) -> Result {
        let pid = project.rid.clone();
        let base_path = project.base_path().expect("invalid `Project` base path");

        self.projects.insert(pid.clone(), project);
        self.project_paths.insert(base_path, pid);

        Ok(())
    }

    /// Gets a [`Project`](LocalProject) from the database if it exists,
    /// otherwise `None`.
    pub fn get_project(&self, rid: &ResourceId) -> Option<&LocalProject> {
        self.projects.get(rid)
    }

    pub fn get_project_mut(&mut self, rid: &ResourceId) -> Option<&mut LocalProject> {
        self.projects.get_mut(&rid)
    }

    /// Gets the `Project` associated to the given path.
    pub fn get_path_project(&self, path: &Path) -> Option<&ResourceId> {
        self.project_paths.get(path)
    }

    /// Gets the `Project` the `Container` belongs to.
    pub fn get_container_project(&self, container: &ResourceId) -> Option<&ResourceId> {
        self.container_projects.get(container)
    }

    // *************
    // *** graph ***
    // *************

    /// Gets a [`Project`](LocalProjet)'s [`ContainerTree`].
    ///
    /// # Arguments
    /// 1. [`ResourceId`] of the [`Project`](LocalProjet).
    pub fn get_project_graph(&self, rid: &ResourceId) -> Option<&ContainerTree> {
        self.graphs.get(&rid)
    }

    /// Gets the graph of a `Container`.
    ///
    /// # Arguments
    /// 1. [`ResourceId`] of the [`Container`](LocalContainer).
    pub fn get_container_graph(&self, container: &ResourceId) -> Option<&ContainerTree> {
        let Some(project) = self.container_projects.get(&container) else {
            return None;
        };

        let graph = self
            .graphs
            .get(project)
            .expect("`Project` present without graph");

        Some(graph)
    }

    /// Gets the `mut`able graph of a `Container`.
    ///
    /// # Arguments
    /// 1. [`ResourceId`] of the [`Container`](LocalContainer).
    fn get_container_graph_mut(&mut self, container: &ResourceId) -> Option<&mut ContainerTree> {
        let Some(project) = self.container_projects.get(&container) else {
            return None;
        };

        let graph = self
            .graphs
            .get_mut(project)
            .expect("`Project` present without graph");

        Some(graph)
    }

    /// Inserts a [`Project`](LocalProjet)'s [`ContainerTree`].
    ///
    /// # Arguments
    /// 1. [`ResourceId`] of the [`Project`](LocalProjet).
    /// 2. The [`ContainerTree`].
    ///
    /// # Returns
    /// The old [`ContainerTree`].
    pub fn insert_project_graph(
        &mut self,
        rid: ResourceId,
        graph: ContainerTree,
    ) -> Option<ContainerTree> {
        // map containers
        for (cid, node) in graph.nodes().iter() {
            self.container_projects.insert(cid.clone(), rid.clone());
            self.container_paths.insert(
                node.base_path().expect("`Container` base path not set"),
                cid.clone(),
            );
        }

        self.graphs.insert(rid, graph)
    }

    /// Insert a graph into another.
    pub fn insert_subgraph(
        &mut self,
        parent: &ResourceId,
        graph: CoreResourceTree<LocalContainer>,
    ) -> Result {
        let Some(project) = self.get_container_project(parent).cloned() else {
            return Err(CoreError::ResourceError(ResourceError::DoesNotExist("`Container` `Project` not found")).into());
        };

        let p_graph = self
            .graphs
            .get_mut(&project)
            .expect("`Project` graph not found");

        for (cid, container) in graph.nodes() {
            // map container to project
            self.container_projects.insert(cid.clone(), project.clone());

            // map path to container
            self.container_paths.insert(
                container.base_path().expect("`Container` path not set"),
                cid.clone(),
            );

            // map assets to containers
            for aid in container.assets.keys() {
                self.assets.insert(aid.clone(), cid.clone());
            }
        }

        p_graph.insert_tree(parent, graph);
        Ok(())
    }

    // *****************
    // *** container ***
    // *****************

    /// Gets a [`Container`](LocalContainer).
    pub fn get_container(&self, container: &ResourceId) -> Option<&LocalContainer> {
        let Some(graph) = self.get_container_graph(container) else {
            return None;
        };

        let Some(node) = graph.get(container) else {
            return None;
        };

        Some(node.data())
    }

    /// Gets a `mut`able [`Container`](LocalContainer).
    pub fn get_container_mut(&mut self, container: &ResourceId) -> Option<&mut LocalContainer> {
        let Some(graph) = self.get_container_graph_mut(container) else {
            return None;
        };

        let Some(node) = graph.get_mut(container) else {
            return None;
        };

        Some(node)
    }

    /// Finds `Container`'s that match the filter.
    ///
    /// # Note
    /// + `Metadata` is not inherited.
    ///
    /// # See also
    /// + [`find_containers_with_metadata`]
    pub fn find_containers(
        &self,
        root: &ResourceId,
        filter: StdFilter,
    ) -> HashSet<&LocalContainer> {
        let mut found = HashSet::new();
        let Some(graph) = self.get_container_graph(root) else {
            return found;
        };

        let nodes = graph
            .descendants(&root)
            .expect("`Container` not found in graph");

        for node in nodes {
            let node = graph.get(&node).expect("`Container` not found in graph");

            // @todo[4]: Implement for `LocalContainer`.
            let container: CoreContainer = node.data().clone().into();
            if filter.matches(&container) {
                found.insert(node.data());
            }
        }

        found
    }

    /// Finds `Container`'s that match the filter with inherited `Metadata`.
    ///
    /// # See also
    /// + [`find_containers`]
    pub fn find_containers_with_metadata(
        &self,
        root: &ResourceId,
        filter: StdFilter,
    ) -> HashSet<&LocalContainer> {
        /// Recursively finds mathcing `Containers`, inheriting metadata.
        fn find_containers_with_metadata_recursive<'a>(
            root: &ResourceId,
            graph: &'a ContainerTree,
            filter: StdFilter,
            mut metadata: Metadata,
        ) -> HashSet<&'a LocalContainer> {
            let mut found = HashSet::new();
            let root = graph.get(root).expect("`Container` not in graph");

            let children = graph.children(root.id()).expect("`Container` not in graph");
            for (key, value) in root.data().properties.metadata.clone().into_iter() {
                metadata.insert(key, value);
            }

            for child in children {
                let node = graph.get(&child).expect("child `Container` not in graph");
                for matching in find_containers_with_metadata_recursive(
                    node.id(),
                    &graph,
                    filter.clone(),
                    metadata.clone(),
                )
                .into_iter()
                {
                    found.insert(matching);
                }
            }

            let mut container: CoreContainer = root.data().clone().into();
            container.properties.metadata = metadata;
            if filter.matches(&container) {
                found.insert(root.data());
            }

            found
        }

        // find mathing containers
        let Some(graph) = self.get_container_graph(root) else {
            return HashSet::new();
        };

        find_containers_with_metadata_recursive(root, graph, filter, Metadata::new())
    }

    pub fn get_path_container(&self, path: &Path) -> Option<&ResourceId> {
        self.container_paths.get(path)
    }

    // *************
    // *** asset ***
    // *************

    /// Gets an [`Asset`](LocalAsset)'s [`Container`](LocalContainer) [`ResourceId`]
    /// from the database if it exists, otherwise `None`.
    pub fn get_asset_container_id(&self, rid: &ResourceId) -> Option<&ResourceId> {
        self.assets.get(rid)
    }

    /// Gets an [`Asset`](LocalAsset)'s [`Container`](LocalContainer)
    /// from the database if it exists, otherwise `None`.
    pub fn get_asset_container(&self, rid: &ResourceId) -> Option<&LocalContainer> {
        let Some(container) = self.assets.get(rid) else {
            return None;
        };

        let container = self
            .get_container(container)
            .expect("`Container` not found in graph");

        Some(container)
    }

    /// Inserts a map from the `Asset` to its `Container`.
    pub fn insert_asset(&mut self, asset: ResourceId, container: ResourceId) -> Option<ResourceId> {
        self.assets.insert(asset, container)
    }

    /// Adds an [`Asset`](CoreAsset) to a `Container`.
    pub fn add_asset(
        &mut self,
        asset: CoreAsset,
        container: ResourceId,
    ) -> Result<Option<CoreAsset>> {
        let Some(project) = self.container_projects.get(&container) else {
            return Err(CoreError::ResourceError(ResourceError::DoesNotExist("`Container` is not loaded")).into());
        };

        let graph = self
            .graphs
            .get_mut(project)
            .expect("`Project` present without graph");

        let Some(container) = graph.get_mut(&container) else {
            return Err(CoreError::ResourceError(ResourceError::DoesNotExist("`Container` is not loaded")).into());
        };

        let aid = asset.rid.clone();
        let cid = container.rid.clone();
        let o_asset = container.assets.insert(aid.clone(), asset);
        container.save()?;

        self.insert_asset(aid, cid);
        Ok(o_asset)
    }

    /// Finds `Asset`'s that match the filter.
    ///
    /// # Note
    /// + `Metadata` is not inherited.
    ///
    /// # See also
    /// + [`find_assets_with_metadata`]
    pub fn find_assets(&self, root: &ResourceId, filter: StdFilter) -> HashSet<CoreAsset> {
        let mut found = HashSet::new();
        let Some(graph) = self.get_container_graph(root) else {
            return found;
        };

        let nodes = graph
            .descendants(root)
            .expect("`Container` not found in graph");

        for node in nodes {
            let container = graph.get(&node).expect("`Container` not found in graph");

            for asset in container.data().assets.values() {
                if filter.matches(asset) {
                    found.insert(asset.clone());
                }
            }
        }

        found
    }

    /// Finds `Asset`'s that match the filter with inherited `Metadata`.
    ///
    /// # See also
    /// + [`find_assets`]
    pub fn find_assets_with_metadata(
        &self,
        root: &ResourceId,
        filter: StdFilter,
    ) -> HashSet<&CoreAsset> {
        /// Recursively finds mathcing `Containers`, inheriting metadata.
        fn find_assets_with_metadata_recursive<'a>(
            root: &ResourceId,
            graph: &'a ContainerTree,
            filter: StdFilter,
            mut metadata: Metadata,
        ) -> HashSet<&'a CoreAsset> {
            let mut found = HashSet::new();
            let root = graph.get(root).expect("`Container` not in graph");

            let children = graph.children(root.id()).expect("`Container` not in graph");
            for (key, value) in root.data().properties.metadata.clone().into_iter() {
                metadata.insert(key, value);
            }

            for child in children {
                let node = graph.get(&child).expect("child `Container` not in graph");
                for matching in find_assets_with_metadata_recursive(
                    node.id(),
                    &graph,
                    filter.clone(),
                    metadata.clone(),
                )
                .into_iter()
                {
                    found.insert(matching);
                }
            }

            for asset in root.data().assets.values() {
                let mut asset_val = asset.clone();
                for (key, value) in metadata.clone().into_iter() {
                    asset_val.properties.metadata.insert(key, value);
                }

                if filter.matches(&asset_val) {
                    found.insert(&asset);
                }
            }

            found
        }

        // find mathing containers
        let Some(graph) = self.get_container_graph(root) else {
            return HashSet::new();
        };

        find_assets_with_metadata_recursive(root, graph, filter, Metadata::new())
    }

    // **************
    // *** script ***
    // **************

    pub fn insert_project_scripts(
        &mut self,
        project: ResourceId,
        scripts: ProjectScripts,
    ) -> Option<ProjectScripts> {
        // map scripts
        for script in scripts.keys() {
            self.script_projects.insert(script.clone(), project.clone());
        }

        self.scripts.insert(project, scripts)
    }

    pub fn get_project_scripts(&self, project: &ResourceId) -> Option<&ProjectScripts> {
        self.scripts.get(&project)
    }

    pub fn get_script_project(&self, script: &ResourceId) -> Option<&ResourceId> {
        self.script_projects.get(&script)
    }

    pub fn insert_script(
        &mut self,
        project: ResourceId,
        script: CoreScript,
    ) -> Result<Option<CoreScript>> {
        let Some(scripts) = self.scripts.get_mut(&project) else {
            // project does not exist
            return Err(CoreError::ResourceError(ResourceError::DoesNotExist("`Project` does not exist")).into());
        };

        let sid = script.rid.clone();
        let o_script = scripts.insert(sid.clone(), script);
        scripts.save()?;

        // map script
        self.script_projects.insert(sid, project);

        Ok(o_script)
    }

    pub fn get_script(&self, script: &ResourceId) -> Option<&CoreScript> {
        let Some(project) = self.script_projects.get(&script) else {
            return None;
        };

        let Some(scripts) = self.scripts.get(&project) else {
            return None;
        };

        scripts.get(&script)
    }

    pub fn get_script_mut(&mut self, script: ResourceId) -> Option<&mut CoreScript> {
        let Some(project) = self.script_projects.get(&script) else {
            return None;
        };

        let Some(scripts) = self.scripts.get_mut(&project) else {
            return None;
        };

        scripts.get_mut(&script)
    }
}

#[cfg(test)]
#[path = "./store_test.rs"]
mod store_test;
=======
//! Database for storing resources.
use crate::error::Result;
use settings_manager::LocalSettings;
use std::collections::{HashMap, HashSet};
use std::path::{Path, PathBuf};
use std::sync::{Arc, Mutex};
use thot_core::db::{SearchFilter, StandardSearchFilter as StdFilter};
use thot_core::error::{Error as CoreError, ResourceError};
use thot_core::project::{
    Asset as CoreAsset, Container as CoreContainer, Metadata, Script as CoreScript,
};
use thot_core::types::ResourcePath;
use thot_core::types::{ResourceId, ResourceMap};
use thot_local::project::resources::{
    Container as LocalContainer, Project as LocalProject, Scripts as ProjectScripts,
};
use thot_local::types::resource_store::ResourceWrapper;
use thot_local::types::ResourceValue;

// *************
// *** Types ***
// *************

pub type ContainerWrapper = ResourceWrapper<LocalContainer>;

pub type IdMap = HashMap<ResourceId, ResourceId>;

/// Map of [`PathBuf`] to the corresponding [`ResourceId`].
pub type PathMap = HashMap<PathBuf, ResourceId>;

/// Map of [`ResourceId`] to [`Project`](LocalProject).
pub type ProjectMap = ResourceMap<LocalProject>;

/// Map of [`ResourceId`] to [`Container`](LocalContainer).
pub type ContainerMap = ResourceMap<ContainerWrapper>;

/// Map from [`Project`](LocalProject)s to their [`Script`](CoreScript)s.
pub type ProjectScriptsMap = HashMap<ResourceId, ProjectScripts>;

// *****************
// *** Datastore ***
// *****************

// @todo: Datastore should only store data.
// Move functionality into Database.
/// A store for [`Container`](LocalContainer)s.
/// Assets can be referenced as well.
///
/// # Notes
/// + Because local Thot resources can only be controlled by a single process
/// a `Datastore` operates as a single repository for all processes requiring access
/// to these resources.
/// This means that the `Datastore` should control all resources it stores.
pub struct Datastore {
    /// [`Project`](LocalProject) store.
    projects: ProjectMap,

    /// Map from a [`Project`](LocalProject)'s path to its [`ResourceId`].
    project_paths: PathMap,

    /// [`Container`](LocalContainer) store.
    containers: ContainerMap,

    /// Map from a [`Container`](LocalContainer)'s path to its [`ResourceId`].
    container_paths: PathMap,

    /// Map from an [`Asset`]'s [`ResourceId`] to its [`Container`]'s.
    assets: IdMap,

    /// Map from a [`Script`](CoreScript)'s [`ResourceId`] to its `Project`.
    script_projects: IdMap,

    /// Holds a `Project`'s `Scripts`.
    scripts: ProjectScriptsMap,
}

impl Datastore {
    pub fn new() -> Self {
        Datastore {
            projects: ProjectMap::new(),
            project_paths: PathMap::new(),
            containers: ContainerMap::new(),
            container_paths: PathMap::new(),
            assets: IdMap::new(),
            script_projects: IdMap::new(),
            scripts: ProjectScriptsMap::new(),
        }
    }

    // ***************
    // *** project ***
    // ***************

    // @todo: Ensure the `Project` controls the settings file.
    /// Inserts a [`Project`](LocalProject) into the database.
    ///
    /// # Returns
    /// Reference to the inserted `Project`(LocalProject).
    ///
    /// # Panics
    /// + If `project.path()` returns an error.
    pub fn insert_project(&mut self, project: LocalProject) -> Result {
        let cid = project.rid.clone();
        let base_path = project.base_path().expect("invalid `Project` base path");

        self.projects.insert(cid.clone(), project);
        self.project_paths.insert(base_path, cid);

        Ok(())
    }

    /// Gets a [`Project`](LocalProject) from the database if it exists,
    /// otherwise `None`.
    pub fn get_project(&self, rid: &ResourceId) -> Option<&LocalProject> {
        self.projects.get(rid)
    }

    pub fn get_project_mut(&mut self, rid: &ResourceId) -> Option<&mut LocalProject> {
        self.projects.get_mut(&rid)
    }

    pub fn get_path_project(&self, path: &PathBuf) -> Option<&ResourceId> {
        self.project_paths.get(path)
    }

    // *****************
    // *** container ***
    // *****************

    // @todo: Ensure the `Container` controls the settings file.
    /// Inserts a [`Container`](LocalContainer) into the database.
    /// Creates mappings for the [`Container`](LocalContainer)'s [`Assets`].
    ///
    /// # Returns
    /// Old [`Container`](LocalContainer) or `None`.
    ///
    /// # Panics
    /// + If `container.path()` returns an error.
    ///
    /// # Notes
    /// + Does not insert children.
    pub fn insert_container(
        &mut self,
        container: LocalContainer,
    ) -> Result<Option<ContainerWrapper>> {
        let cid = container.rid.clone();
        let base_path = container.base_path()?;

        for (rid, _asset) in container.assets.iter() {
            self.assets.insert(rid.clone(), cid.clone());
        }

        let o_container = self
            .containers
            .insert(cid.clone(), Arc::new(Mutex::new(container)));

        self.container_paths.insert(base_path, cid);
        Ok(o_container)
    }

    // @todo: Ensure the `Container` controls the settings file.
    /// Inserts a [`Container`](LocalContainer) into the database,
    /// recursing on its children to insret the entire tree.
    /// Creates mappings for the [`Container`](LocalContainer)'s [`Assets`].
    pub fn insert_container_tree(&mut self, container: ContainerWrapper) -> Result {
        let (cid, base_path) = {
            let container = container.lock().expect("could not lock `Container`");

            // recurse on children
            for child in container.children.values().clone() {
                let ResourceValue::Resource(child) = child.clone() else {
                    // @todo: Handle `ResourceValue::Path` variant.
                    panic!("child `Container` not loaded");
                };

                self.insert_container_tree(child)?;
            }

            // insest assets
            for (rid, _asset) in container.assets.iter() {
                self.assets.insert(rid.clone(), container.rid.clone());
            }

            // get container info while unwrapped
            (container.rid.clone(), container.base_path()?)
        };

        // path map
        self.container_paths.insert(base_path, cid.clone());

        // insert self
        self.containers.insert(cid.clone(), container);
        Ok(())
    }

    /// Gets a [`Container`](LocalContainer) from the database if it exists,
    /// otherwise `None`.
    pub fn get_container(&self, rid: &ResourceId) -> Option<ContainerWrapper> {
        let Some(container) = self.containers.get(rid) else {
            return None;
        };

        Some(container.clone())
    }

    pub fn find_containers(&self, root: &ResourceId, filter: StdFilter) -> ContainerMap {
        let mut found = HashMap::new();
        let Some(root) = self.containers.get(root) else {
            return found;
        };

        let root_val = root.lock().expect("could not lock `Container`");
        for cid in root_val.children.keys() {
            let matches = self.find_containers(&cid, filter.clone());
            for (mid, m) in matches.clone().into_iter() {
                found.insert(mid, m);
            }
        }

        let root_val: CoreContainer = root_val.clone().into();
        if filter.matches(&root_val) {
            found.insert(root_val.rid, root.clone());
        }

        found
    }

    pub fn find_containers_within_tree(
        &self,
        root: &ResourceId,
        filter: StdFilter,
    ) -> ContainerMap {
        self.find_containers_within_tree_recursive(&root, filter, Metadata::default())
    }

    fn find_containers_within_tree_recursive(
        &self,
        root: &ResourceId,
        filter: StdFilter,
        metadata: Metadata,
    ) -> ContainerMap {
        let mut found = HashMap::new();
        let Some(root) = self.containers.get(root) else {
            return found;
        };

        let mut metadata = metadata.clone();
        let root_val = root.lock().expect("could not lock `Container`");
        for (key, value) in root_val.properties.metadata.clone().into_iter() {
            metadata.insert(key, value);
        }

        for cid in root_val.children.keys() {
            let matches =
                self.find_containers_within_tree_recursive(&cid, filter.clone(), metadata.clone());
            for (mid, m) in matches.clone().into_iter() {
                found.insert(mid, m);
            }
        }

        let mut root_val: CoreContainer = root_val.clone().into();
        root_val.properties.metadata = metadata;
        if filter.matches(&root_val) {
            found.insert(root_val.rid, root.clone());
        }

        found
    }

    pub fn get_path_container(&self, path: &Path) -> Option<&ResourceId> {
        self.container_paths.get(path)
    }

    /// Removes a [`Container`](LocalContainer) from the database.
    pub fn remove_container(&mut self, rid: &ResourceId) -> Option<ContainerWrapper> {
        self.containers.remove(rid)
    }

    // *************
    // *** asset ***
    // *************

    /// Gets an [`Asset`](LocalAsset)'s [`Container`](LocalContainer) [`ResourceId`]
    /// from the database if it exists, otherwise `None`.
    pub fn get_asset_container_id(&self, rid: &ResourceId) -> Option<&ResourceId> {
        self.assets.get(rid)
    }

    /// Gets an [`Asset`](LocalAsset)'s [`Container`](LocalContainer)
    /// from the database if it exists, otherwise `None`.
    pub fn get_asset_container(&self, rid: &ResourceId) -> Option<ContainerWrapper> {
        let Some(container) = self.assets.get(rid) else {
            return None;
        };

        self.containers.get(container).cloned()
    }

    /// Inserts a map from the `Asset` to its `Container`.
    pub fn insert_asset(&mut self, asset: ResourceId, container: ResourceId) -> Option<ResourceId> {
        self.assets.insert(asset, container)
    }

    /// Adds an [`Asset`](CoreAsset) to a `Container`.
    pub fn add_asset(
        &mut self,
        asset: CoreAsset,
        container: ResourceId,
    ) -> Result<Option<CoreAsset>> {
        let Some(container) = self.containers.get(&container) else {
            return Err(CoreError::ResourceError(ResourceError::DoesNotExist("`Container` is not loaded".to_string())).into());
        };

        let mut container = container.lock().expect("could not lock `Container`");
        let aid = asset.rid.clone();
        let cid = container.rid.clone();
        let o_asset = container.assets.insert(aid.clone(), asset);
        container.save()?;
        drop(container); // needed to end immutable borrow of `self` for `insert_asset`

        self.insert_asset(aid, cid);
        Ok(o_asset)
    }

    pub fn find_assets(&self, root: &ResourceId, filter: StdFilter) -> HashSet<CoreAsset> {
        let mut found = HashSet::new();
        let Some(root) = self.containers.get(root) else {
            return found;
        };

        let root_val = root.lock().expect("could not lock `Container`");
        for cid in root_val.children.keys() {
            let matches = self.find_assets(&cid, filter.clone());
            for asset in matches.into_iter() {
                found.insert(asset);
            }
        }

        for asset in root_val.assets.values() {
            if filter.matches(asset) {
                found.insert(asset.clone());
            }
        }

        found
    }

    pub fn find_assets_within_tree(
        &self,
        root: &ResourceId,
        filter: StdFilter,
    ) -> HashSet<CoreAsset> {
        self.find_assets_within_tree_recursive(&root, filter, Metadata::default())
    }

    fn find_assets_within_tree_recursive(
        &self,
        root: &ResourceId,
        filter: StdFilter,
        metadata: Metadata,
    ) -> HashSet<CoreAsset> {
        let mut found = HashSet::new();
        let Some(root) = self.containers.get(root) else {
            return found;
        };

        let mut metadata = metadata.clone();
        let root_val = root.lock().expect("could not lock `Container`");
        for (key, value) in root_val.properties.metadata.clone().into_iter() {
            metadata.insert(key, value);
        }

        for cid in root_val.children.keys() {
            let matches =
                self.find_assets_within_tree_recursive(&cid, filter.clone(), metadata.clone());

            for asset in matches.into_iter() {
                found.insert(asset);
            }
        }

        for asset in root_val.assets.values() {
            let mut asset = asset.clone();
            let mut metadata = metadata.clone();
            for (key, value) in asset.properties.metadata.clone().into_iter() {
                metadata.insert(key, value);
            }

            asset.properties.metadata = metadata;
            if filter.matches(&asset) {
                let mut abs_path = root_val.base_path().expect("`Container` path not set");
                abs_path.push(asset.path.clone().as_path());
                let abs_path = ResourcePath::new(abs_path)
                    .expect("could not convert `Asset` path to `ResourcePath`");

                asset.path = abs_path;
                found.insert(asset);
            }
        }

        found
    }

    // **************
    // *** script ***
    // **************

    pub fn insert_project_scripts(
        &mut self,
        project: ResourceId,
        scripts: ProjectScripts,
    ) -> Option<ProjectScripts> {
        // map scripts
        for script in scripts.keys() {
            self.script_projects.insert(script.clone(), project.clone());
        }

        self.scripts.insert(project, scripts)
    }

    pub fn get_project_scripts(&self, project: &ResourceId) -> Option<&ProjectScripts> {
        self.scripts.get(&project)
    }

    pub fn get_script_project(&self, script: &ResourceId) -> Option<&ResourceId> {
        self.script_projects.get(&script)
    }

    pub fn insert_script(
        &mut self,
        project: ResourceId,
        script: CoreScript,
    ) -> Result<Option<CoreScript>> {
        let Some(scripts) = self.scripts.get_mut(&project) else {
            // project does not exist
            return Err(CoreError::ResourceError(ResourceError::DoesNotExist("`Project` does not exist".to_string())).into());
        };

        let sid = script.rid.clone();
        let o_script = scripts.insert(sid.clone(), script);
        scripts.save()?;

        // map script
        self.script_projects.insert(sid, project);

        Ok(o_script)
    }
    pub fn remove_script(
        &mut self,
        project: &ResourceId,
        script: &ResourceId,
    ) -> Result<Option<CoreScript>> {
        let Some(scripts) = self.scripts.get_mut(&project) else {
            // project does not exist
            return Err(CoreError::ResourceError(ResourceError::DoesNotExist("`Project`'s `Scripts` does not exist".to_string())).into());
        };

        let o_script = scripts.remove(script);
        scripts.save()?;

        // remove map script
        self.script_projects.remove(script);

        Ok(o_script)
    }

    pub fn get_script(&self, script: &ResourceId) -> Option<&CoreScript> {
        let Some(project) = self.script_projects.get(&script) else {
            return None;
        };

        let Some(scripts) = self.scripts.get(&project) else {
            return None;
        };

        scripts.get(&script)
    }

    pub fn get_script_mut(&mut self, script: ResourceId) -> Option<&mut CoreScript> {
        let Some(project) = self.script_projects.get(&script) else {
            return None;
        };

        let Some(scripts) = self.scripts.get_mut(&project) else {
            return None;
        };

        scripts.get_mut(&script)
    }
}

#[cfg(test)]
#[path = "./store_test.rs"]
mod store_test;
>>>>>>> 02f92a00
<|MERGE_RESOLUTION|>--- conflicted
+++ resolved
@@ -1,4 +1,3 @@
-<<<<<<< HEAD
 //! Database for storing resources.
 use crate::error::Result;
 use has_id::HasId;
@@ -8,9 +7,7 @@
 use thot_core::db::{SearchFilter, StandardSearchFilter as StdFilter};
 use thot_core::error::{Error as CoreError, ResourceError};
 use thot_core::graph::ResourceTree as CoreResourceTree;
-use thot_core::project::{
-    Asset as CoreAsset, Container as CoreContainer, Metadata, Script as CoreScript,
-};
+use thot_core::project::{Asset, Container as CoreContainer, Metadata, Script as CoreScript};
 use thot_core::types::{ResourceId, ResourceMap};
 use thot_local::graph::ResourceTree;
 use thot_local::project::resources::{
@@ -360,6 +357,12 @@
         self.container_paths.get(path)
     }
 
+    // @todo
+    // /// Removes a [`Container`](LocalContainer) from the database.
+    // pub fn remove_container(&mut self, rid: &ResourceId) -> Option<ContainerWrapper> {
+    //     self.containers.remove(rid)
+    // }
+
     // *************
     // *** asset ***
     // *************
@@ -390,11 +393,7 @@
     }
 
     /// Adds an [`Asset`](CoreAsset) to a `Container`.
-    pub fn add_asset(
-        &mut self,
-        asset: CoreAsset,
-        container: ResourceId,
-    ) -> Result<Option<CoreAsset>> {
+    pub fn add_asset(&mut self, asset: Asset, container: ResourceId) -> Result<Option<Asset>> {
         let Some(project) = self.container_projects.get(&container) else {
             return Err(CoreError::ResourceError(ResourceError::DoesNotExist("`Container` is not loaded")).into());
         };
@@ -417,6 +416,27 @@
         Ok(o_asset)
     }
 
+    /// Removes an `Asset` from its `Container`.
+    pub fn remove_asset(&mut self, rid: &ResourceId) -> Result<Option<Asset>> {
+        let Some(cid) = self.assets.get(rid).cloned() else {
+            return Err(CoreError::ResourceError(ResourceError::DoesNotExist("`Container` is not loaded")).into());
+        };
+
+        let Some(graph) = self.get_container_graph_mut(&cid) else {
+            return Err(CoreError::ResourceError(ResourceError::DoesNotExist("`Container`'s graph is not loaded")).into());
+        };
+
+        let Some(container) = graph.get_mut(&cid) else {
+            return Err(CoreError::ResourceError(ResourceError::DoesNotExist("`Container` not in graph")).into());
+        };
+
+        let asset = container.assets.remove(rid);
+        container.save()?;
+
+        self.assets.remove(rid);
+        Ok(asset)
+    }
+
     /// Finds `Asset`'s that match the filter.
     ///
     /// # Note
@@ -424,7 +444,7 @@
     ///
     /// # See also
     /// + [`find_assets_with_metadata`]
-    pub fn find_assets(&self, root: &ResourceId, filter: StdFilter) -> HashSet<CoreAsset> {
+    pub fn find_assets(&self, root: &ResourceId, filter: StdFilter) -> HashSet<Asset> {
         let mut found = HashSet::new();
         let Some(graph) = self.get_container_graph(root) else {
             return found;
@@ -455,14 +475,14 @@
         &self,
         root: &ResourceId,
         filter: StdFilter,
-    ) -> HashSet<&CoreAsset> {
+    ) -> HashSet<&Asset> {
         /// Recursively finds mathcing `Containers`, inheriting metadata.
         fn find_assets_with_metadata_recursive<'a>(
             root: &ResourceId,
             graph: &'a ContainerTree,
             filter: StdFilter,
             mut metadata: Metadata,
-        ) -> HashSet<&'a CoreAsset> {
+        ) -> HashSet<&'a Asset> {
             let mut found = HashSet::new();
             let root = graph.get(root).expect("`Container` not in graph");
 
@@ -551,493 +571,28 @@
 
         Ok(o_script)
     }
-
-    pub fn get_script(&self, script: &ResourceId) -> Option<&CoreScript> {
-        let Some(project) = self.script_projects.get(&script) else {
-            return None;
-        };
-
-        let Some(scripts) = self.scripts.get(&project) else {
-            return None;
-        };
-
-        scripts.get(&script)
-    }
-
-    pub fn get_script_mut(&mut self, script: ResourceId) -> Option<&mut CoreScript> {
-        let Some(project) = self.script_projects.get(&script) else {
-            return None;
-        };
-
-        let Some(scripts) = self.scripts.get_mut(&project) else {
-            return None;
-        };
-
-        scripts.get_mut(&script)
-    }
-}
-
-#[cfg(test)]
-#[path = "./store_test.rs"]
-mod store_test;
-=======
-//! Database for storing resources.
-use crate::error::Result;
-use settings_manager::LocalSettings;
-use std::collections::{HashMap, HashSet};
-use std::path::{Path, PathBuf};
-use std::sync::{Arc, Mutex};
-use thot_core::db::{SearchFilter, StandardSearchFilter as StdFilter};
-use thot_core::error::{Error as CoreError, ResourceError};
-use thot_core::project::{
-    Asset as CoreAsset, Container as CoreContainer, Metadata, Script as CoreScript,
-};
-use thot_core::types::ResourcePath;
-use thot_core::types::{ResourceId, ResourceMap};
-use thot_local::project::resources::{
-    Container as LocalContainer, Project as LocalProject, Scripts as ProjectScripts,
-};
-use thot_local::types::resource_store::ResourceWrapper;
-use thot_local::types::ResourceValue;
-
-// *************
-// *** Types ***
-// *************
-
-pub type ContainerWrapper = ResourceWrapper<LocalContainer>;
-
-pub type IdMap = HashMap<ResourceId, ResourceId>;
-
-/// Map of [`PathBuf`] to the corresponding [`ResourceId`].
-pub type PathMap = HashMap<PathBuf, ResourceId>;
-
-/// Map of [`ResourceId`] to [`Project`](LocalProject).
-pub type ProjectMap = ResourceMap<LocalProject>;
-
-/// Map of [`ResourceId`] to [`Container`](LocalContainer).
-pub type ContainerMap = ResourceMap<ContainerWrapper>;
-
-/// Map from [`Project`](LocalProject)s to their [`Script`](CoreScript)s.
-pub type ProjectScriptsMap = HashMap<ResourceId, ProjectScripts>;
-
-// *****************
-// *** Datastore ***
-// *****************
-
-// @todo: Datastore should only store data.
-// Move functionality into Database.
-/// A store for [`Container`](LocalContainer)s.
-/// Assets can be referenced as well.
-///
-/// # Notes
-/// + Because local Thot resources can only be controlled by a single process
-/// a `Datastore` operates as a single repository for all processes requiring access
-/// to these resources.
-/// This means that the `Datastore` should control all resources it stores.
-pub struct Datastore {
-    /// [`Project`](LocalProject) store.
-    projects: ProjectMap,
-
-    /// Map from a [`Project`](LocalProject)'s path to its [`ResourceId`].
-    project_paths: PathMap,
-
-    /// [`Container`](LocalContainer) store.
-    containers: ContainerMap,
-
-    /// Map from a [`Container`](LocalContainer)'s path to its [`ResourceId`].
-    container_paths: PathMap,
-
-    /// Map from an [`Asset`]'s [`ResourceId`] to its [`Container`]'s.
-    assets: IdMap,
-
-    /// Map from a [`Script`](CoreScript)'s [`ResourceId`] to its `Project`.
-    script_projects: IdMap,
-
-    /// Holds a `Project`'s `Scripts`.
-    scripts: ProjectScriptsMap,
-}
-
-impl Datastore {
-    pub fn new() -> Self {
-        Datastore {
-            projects: ProjectMap::new(),
-            project_paths: PathMap::new(),
-            containers: ContainerMap::new(),
-            container_paths: PathMap::new(),
-            assets: IdMap::new(),
-            script_projects: IdMap::new(),
-            scripts: ProjectScriptsMap::new(),
-        }
-    }
-
-    // ***************
-    // *** project ***
-    // ***************
-
-    // @todo: Ensure the `Project` controls the settings file.
-    /// Inserts a [`Project`](LocalProject) into the database.
-    ///
-    /// # Returns
-    /// Reference to the inserted `Project`(LocalProject).
-    ///
-    /// # Panics
-    /// + If `project.path()` returns an error.
-    pub fn insert_project(&mut self, project: LocalProject) -> Result {
-        let cid = project.rid.clone();
-        let base_path = project.base_path().expect("invalid `Project` base path");
-
-        self.projects.insert(cid.clone(), project);
-        self.project_paths.insert(base_path, cid);
-
-        Ok(())
-    }
-
-    /// Gets a [`Project`](LocalProject) from the database if it exists,
-    /// otherwise `None`.
-    pub fn get_project(&self, rid: &ResourceId) -> Option<&LocalProject> {
-        self.projects.get(rid)
-    }
-
-    pub fn get_project_mut(&mut self, rid: &ResourceId) -> Option<&mut LocalProject> {
-        self.projects.get_mut(&rid)
-    }
-
-    pub fn get_path_project(&self, path: &PathBuf) -> Option<&ResourceId> {
-        self.project_paths.get(path)
-    }
-
-    // *****************
-    // *** container ***
-    // *****************
-
-    // @todo: Ensure the `Container` controls the settings file.
-    /// Inserts a [`Container`](LocalContainer) into the database.
-    /// Creates mappings for the [`Container`](LocalContainer)'s [`Assets`].
-    ///
-    /// # Returns
-    /// Old [`Container`](LocalContainer) or `None`.
-    ///
-    /// # Panics
-    /// + If `container.path()` returns an error.
-    ///
-    /// # Notes
-    /// + Does not insert children.
-    pub fn insert_container(
-        &mut self,
-        container: LocalContainer,
-    ) -> Result<Option<ContainerWrapper>> {
-        let cid = container.rid.clone();
-        let base_path = container.base_path()?;
-
-        for (rid, _asset) in container.assets.iter() {
-            self.assets.insert(rid.clone(), cid.clone());
-        }
-
-        let o_container = self
-            .containers
-            .insert(cid.clone(), Arc::new(Mutex::new(container)));
-
-        self.container_paths.insert(base_path, cid);
-        Ok(o_container)
-    }
-
-    // @todo: Ensure the `Container` controls the settings file.
-    /// Inserts a [`Container`](LocalContainer) into the database,
-    /// recursing on its children to insret the entire tree.
-    /// Creates mappings for the [`Container`](LocalContainer)'s [`Assets`].
-    pub fn insert_container_tree(&mut self, container: ContainerWrapper) -> Result {
-        let (cid, base_path) = {
-            let container = container.lock().expect("could not lock `Container`");
-
-            // recurse on children
-            for child in container.children.values().clone() {
-                let ResourceValue::Resource(child) = child.clone() else {
-                    // @todo: Handle `ResourceValue::Path` variant.
-                    panic!("child `Container` not loaded");
-                };
-
-                self.insert_container_tree(child)?;
-            }
-
-            // insest assets
-            for (rid, _asset) in container.assets.iter() {
-                self.assets.insert(rid.clone(), container.rid.clone());
-            }
-
-            // get container info while unwrapped
-            (container.rid.clone(), container.base_path()?)
-        };
-
-        // path map
-        self.container_paths.insert(base_path, cid.clone());
-
-        // insert self
-        self.containers.insert(cid.clone(), container);
-        Ok(())
-    }
-
-    /// Gets a [`Container`](LocalContainer) from the database if it exists,
-    /// otherwise `None`.
-    pub fn get_container(&self, rid: &ResourceId) -> Option<ContainerWrapper> {
-        let Some(container) = self.containers.get(rid) else {
-            return None;
-        };
-
-        Some(container.clone())
-    }
-
-    pub fn find_containers(&self, root: &ResourceId, filter: StdFilter) -> ContainerMap {
-        let mut found = HashMap::new();
-        let Some(root) = self.containers.get(root) else {
-            return found;
-        };
-
-        let root_val = root.lock().expect("could not lock `Container`");
-        for cid in root_val.children.keys() {
-            let matches = self.find_containers(&cid, filter.clone());
-            for (mid, m) in matches.clone().into_iter() {
-                found.insert(mid, m);
-            }
-        }
-
-        let root_val: CoreContainer = root_val.clone().into();
-        if filter.matches(&root_val) {
-            found.insert(root_val.rid, root.clone());
-        }
-
-        found
-    }
-
-    pub fn find_containers_within_tree(
-        &self,
-        root: &ResourceId,
-        filter: StdFilter,
-    ) -> ContainerMap {
-        self.find_containers_within_tree_recursive(&root, filter, Metadata::default())
-    }
-
-    fn find_containers_within_tree_recursive(
-        &self,
-        root: &ResourceId,
-        filter: StdFilter,
-        metadata: Metadata,
-    ) -> ContainerMap {
-        let mut found = HashMap::new();
-        let Some(root) = self.containers.get(root) else {
-            return found;
-        };
-
-        let mut metadata = metadata.clone();
-        let root_val = root.lock().expect("could not lock `Container`");
-        for (key, value) in root_val.properties.metadata.clone().into_iter() {
-            metadata.insert(key, value);
-        }
-
-        for cid in root_val.children.keys() {
-            let matches =
-                self.find_containers_within_tree_recursive(&cid, filter.clone(), metadata.clone());
-            for (mid, m) in matches.clone().into_iter() {
-                found.insert(mid, m);
-            }
-        }
-
-        let mut root_val: CoreContainer = root_val.clone().into();
-        root_val.properties.metadata = metadata;
-        if filter.matches(&root_val) {
-            found.insert(root_val.rid, root.clone());
-        }
-
-        found
-    }
-
-    pub fn get_path_container(&self, path: &Path) -> Option<&ResourceId> {
-        self.container_paths.get(path)
-    }
-
-    /// Removes a [`Container`](LocalContainer) from the database.
-    pub fn remove_container(&mut self, rid: &ResourceId) -> Option<ContainerWrapper> {
-        self.containers.remove(rid)
-    }
-
-    // *************
-    // *** asset ***
-    // *************
-
-    /// Gets an [`Asset`](LocalAsset)'s [`Container`](LocalContainer) [`ResourceId`]
-    /// from the database if it exists, otherwise `None`.
-    pub fn get_asset_container_id(&self, rid: &ResourceId) -> Option<&ResourceId> {
-        self.assets.get(rid)
-    }
-
-    /// Gets an [`Asset`](LocalAsset)'s [`Container`](LocalContainer)
-    /// from the database if it exists, otherwise `None`.
-    pub fn get_asset_container(&self, rid: &ResourceId) -> Option<ContainerWrapper> {
-        let Some(container) = self.assets.get(rid) else {
-            return None;
-        };
-
-        self.containers.get(container).cloned()
-    }
-
-    /// Inserts a map from the `Asset` to its `Container`.
-    pub fn insert_asset(&mut self, asset: ResourceId, container: ResourceId) -> Option<ResourceId> {
-        self.assets.insert(asset, container)
-    }
-
-    /// Adds an [`Asset`](CoreAsset) to a `Container`.
-    pub fn add_asset(
-        &mut self,
-        asset: CoreAsset,
-        container: ResourceId,
-    ) -> Result<Option<CoreAsset>> {
-        let Some(container) = self.containers.get(&container) else {
-            return Err(CoreError::ResourceError(ResourceError::DoesNotExist("`Container` is not loaded".to_string())).into());
-        };
-
-        let mut container = container.lock().expect("could not lock `Container`");
-        let aid = asset.rid.clone();
-        let cid = container.rid.clone();
-        let o_asset = container.assets.insert(aid.clone(), asset);
-        container.save()?;
-        drop(container); // needed to end immutable borrow of `self` for `insert_asset`
-
-        self.insert_asset(aid, cid);
-        Ok(o_asset)
-    }
-
-    pub fn find_assets(&self, root: &ResourceId, filter: StdFilter) -> HashSet<CoreAsset> {
-        let mut found = HashSet::new();
-        let Some(root) = self.containers.get(root) else {
-            return found;
-        };
-
-        let root_val = root.lock().expect("could not lock `Container`");
-        for cid in root_val.children.keys() {
-            let matches = self.find_assets(&cid, filter.clone());
-            for asset in matches.into_iter() {
-                found.insert(asset);
-            }
-        }
-
-        for asset in root_val.assets.values() {
-            if filter.matches(asset) {
-                found.insert(asset.clone());
-            }
-        }
-
-        found
-    }
-
-    pub fn find_assets_within_tree(
-        &self,
-        root: &ResourceId,
-        filter: StdFilter,
-    ) -> HashSet<CoreAsset> {
-        self.find_assets_within_tree_recursive(&root, filter, Metadata::default())
-    }
-
-    fn find_assets_within_tree_recursive(
-        &self,
-        root: &ResourceId,
-        filter: StdFilter,
-        metadata: Metadata,
-    ) -> HashSet<CoreAsset> {
-        let mut found = HashSet::new();
-        let Some(root) = self.containers.get(root) else {
-            return found;
-        };
-
-        let mut metadata = metadata.clone();
-        let root_val = root.lock().expect("could not lock `Container`");
-        for (key, value) in root_val.properties.metadata.clone().into_iter() {
-            metadata.insert(key, value);
-        }
-
-        for cid in root_val.children.keys() {
-            let matches =
-                self.find_assets_within_tree_recursive(&cid, filter.clone(), metadata.clone());
-
-            for asset in matches.into_iter() {
-                found.insert(asset);
-            }
-        }
-
-        for asset in root_val.assets.values() {
-            let mut asset = asset.clone();
-            let mut metadata = metadata.clone();
-            for (key, value) in asset.properties.metadata.clone().into_iter() {
-                metadata.insert(key, value);
-            }
-
-            asset.properties.metadata = metadata;
-            if filter.matches(&asset) {
-                let mut abs_path = root_val.base_path().expect("`Container` path not set");
-                abs_path.push(asset.path.clone().as_path());
-                let abs_path = ResourcePath::new(abs_path)
-                    .expect("could not convert `Asset` path to `ResourcePath`");
-
-                asset.path = abs_path;
-                found.insert(asset);
-            }
-        }
-
-        found
-    }
-
-    // **************
-    // *** script ***
-    // **************
-
-    pub fn insert_project_scripts(
-        &mut self,
-        project: ResourceId,
-        scripts: ProjectScripts,
-    ) -> Option<ProjectScripts> {
-        // map scripts
-        for script in scripts.keys() {
-            self.script_projects.insert(script.clone(), project.clone());
-        }
-
-        self.scripts.insert(project, scripts)
-    }
-
-    pub fn get_project_scripts(&self, project: &ResourceId) -> Option<&ProjectScripts> {
-        self.scripts.get(&project)
-    }
-
-    pub fn get_script_project(&self, script: &ResourceId) -> Option<&ResourceId> {
-        self.script_projects.get(&script)
-    }
-
-    pub fn insert_script(
-        &mut self,
-        project: ResourceId,
-        script: CoreScript,
-    ) -> Result<Option<CoreScript>> {
-        let Some(scripts) = self.scripts.get_mut(&project) else {
-            // project does not exist
-            return Err(CoreError::ResourceError(ResourceError::DoesNotExist("`Project` does not exist".to_string())).into());
-        };
-
-        let sid = script.rid.clone();
-        let o_script = scripts.insert(sid.clone(), script);
-        scripts.save()?;
-
-        // map script
-        self.script_projects.insert(sid, project);
-
-        Ok(o_script)
-    }
-    pub fn remove_script(
+    pub fn remove_project_script(
         &mut self,
         project: &ResourceId,
         script: &ResourceId,
     ) -> Result<Option<CoreScript>> {
         let Some(scripts) = self.scripts.get_mut(&project) else {
             // project does not exist
-            return Err(CoreError::ResourceError(ResourceError::DoesNotExist("`Project`'s `Scripts` does not exist".to_string())).into());
-        };
-
+            return Err(CoreError::ResourceError(ResourceError::DoesNotExist("`Project`'s `Scripts` does not exist")).into());
+        };
+
+        // remove association from contiainers
+        let Some(graph) = self.graphs.get_mut(project) else {
+            return Err(CoreError::ResourceError(ResourceError::DoesNotExist("`Project`'s graph does not exist")).into());
+        };
+
+        for cid in graph.nodes().clone().into_keys() {
+            let container = graph.get_mut(&cid).expect("`Container` not in graph");
+            container.scripts.remove(script);
+            container.save()?;
+        }
+
+        // remove from project
         let o_script = scripts.remove(script);
         scripts.save()?;
 
@@ -1074,5 +629,4 @@
 
 #[cfg(test)]
 #[path = "./store_test.rs"]
-mod store_test;
->>>>>>> 02f92a00
+mod store_test;